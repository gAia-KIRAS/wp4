--- conflicted
+++ resolved
@@ -24,9 +24,8 @@
     Attributes:
         _config (Config): Config object with the configuration parameters
         _io (IO): IO object with the input/output parameters
-        _records (pd.DataFrame): records DataFrame, as defined in IO.get_records()
-        _time_limit (int): time limit in minutes for run method
         _n_size (int): size of the neighborhood
+        _conv_lib (str): library to use in the convolution calculations ('torch' or 'tf')
     """
 
     def run_on_server(self):
@@ -279,11 +278,7 @@
 
     def compute_nci_with_tf(self, r_1: np.ndarray, r_2: np.ndarray) -> tf.Tensor:
         """
-<<<<<<< HEAD
-        Computes the NCI between two images. Definition of the NCI:
-=======
-        Computes the NCI between two images using Tensorflow. Definiton of the NCI:
->>>>>>> 34d7a8a6
+        Computes the NCI between two images using Tensorflow. Definition of the NCI:
         - https://linkinghub.elsevier.com/retrieve/pii/S0034425705002919
         We delete the intermediate tf.Tensors to free up memory as soon as they are not needed anymore.
         Additionally, saves the centered second image.
